use crate::error::RiskError;
use std::ops::{Add, Div, Mul, Sub};

<<<<<<< HEAD
pub trait Rational {
    type Numeric;

    fn is_divisible(&self, threshold: Option<Self::Numeric>) -> bool;
=======
/// Mimic the key features of a field.
pub trait PseudoField:
    Sized + Add<Output = Self> + Div<Output = Self> + Mul<Output = Self> + Sub<Output = Self>
{
    fn is_divisible(&self, threshold: Option<Self>) -> bool;
>>>>>>> 06d7a192
}

#[macro_export]
macro_rules! impl_numeric {
    ($impl_type:ty) => {
<<<<<<< HEAD
        impl Rational for $impl_type {
            type Numeric = $impl_type;
            fn is_divisible(&self, tolerance: Option<Self::Numeric>) -> bool {
                if *self == <$impl_type>::NAN || *self == <$impl_type>::MIN || *self == <$impl_type>::MAX {
                    return false;
                }
=======
        impl PseudoField for $impl_type {
            fn is_divisible(&self, tolerance: Option<Self>) -> bool {
>>>>>>> 06d7a192
                match tolerance {
                    Some(tol) => self.abs() >= tol,
                    None => self.abs() != 0.0,
                }
            }
        }
    };
}

impl_numeric! { f32 }
impl_numeric! { f64 }
// TODO: add bigint dependency and implementation with feature flag

<<<<<<< HEAD
pub(crate) fn asset_bmk_ratio<N>(
    asset_return: N,
    benchmark_return: N,
    excess_std: N,
    threshold: Option<N>,
) -> Result<N, RiskError>
=======
pub(crate) fn asset_bmk_ratio<Numeric>(
    asset_return: Numeric,
    benchmark_return: Numeric,
    asset_std: Numeric,
    threshold: Option<Numeric>,
) -> Result<Numeric, RiskError>
>>>>>>> 06d7a192
where
    Numeric: PseudoField,
{
<<<<<<< HEAD
    if !(excess_std.is_divisible(threshold)) {
=======
    if !(asset_std.is_divisible(threshold)) {
>>>>>>> 06d7a192
        return Err(RiskError::ZeroDivision);
    }
    let ratio = (asset_return - benchmark_return) / excess_std;
    Ok(ratio)
}

/// The ratio of the expected value of the excess of the asset returns and the risk-free rates,
/// over the 'risk' (standard deviation) of the excess of asset and the risk-free-rate rates.
/// Use the threshold for the division by 'risk'.
/// See https://en.wikipedia.org/wiki/Sharpe_ratio
pub fn sharpe_ratio<Numeric>(
    asset_return: Numeric,
    riskfree_rate: Numeric,
    excess_std: Numeric,
    threshold: Option<Numeric>,
) -> Result<Numeric, RiskError>
where
    Numeric: PseudoField,
{
    asset_bmk_ratio(asset_return, riskfree_rate, excess_std, threshold)
}

/// The ratio of the expected value of the excess of the asset returns and the benchmark returns,
/// over the 'risk' (standard deviation) of the excess of asset and the benchmark returns.
/// Use the threshold for the division by 'risk'.
/// See https://en.wikipedia.org/wiki/Information_ratio
pub fn information_ratio<Numeric>(
    asset_return: Numeric,
    benchmark_return: Numeric,
    excess_std: Numeric,
    threshold: Option<Numeric>,
) -> Result<Numeric, RiskError>
where
    Numeric: PseudoField,
{
    asset_bmk_ratio(asset_return, benchmark_return, excess_std, threshold)
}

#[cfg(test)]
mod tests {
    use super::*;

    #[test]
    fn asset_bmk_ratio_f32() {
        assert_eq!(
            asset_bmk_ratio(0.2_f32, 0.1_f32, 1.0_f32, None).unwrap(),
            0.1_f32
        );
        assert_eq!(
            asset_bmk_ratio(0.2_f32, 0.1_f32, 0.01_f32, None).unwrap(),
            10.0_f32
        );

        assert!(asset_bmk_ratio(0.2_f32, 0.1_f32, 0.01_f32, Some(0.05)).is_err());
        assert!(asset_bmk_ratio(0.2_f32, 0.1_f32, 0.01_f32, Some(0.01)).is_ok());
    }

    #[test]
    fn asset_bmk_ratio_f64() {
        assert_eq!(
            asset_bmk_ratio(0.2_f64, 0.1_f64, 1.0_f64, None).unwrap(),
            0.1_f64
        );
        assert_eq!(
            asset_bmk_ratio(0.2_f64, 0.1_f64, 0.01_f64, None).unwrap(),
            10.0_f64
        );

        assert!(asset_bmk_ratio(0.2_f64, 0.1_f64, 0.01_f64, Some(0.05)).is_err());
        assert!(asset_bmk_ratio(0.2_f64, 0.1_f64, 0.01_f64, Some(0.01)).is_ok());
    }
}<|MERGE_RESOLUTION|>--- conflicted
+++ resolved
@@ -1,34 +1,18 @@
 use crate::error::RiskError;
 use std::ops::{Add, Div, Mul, Sub};
 
-<<<<<<< HEAD
-pub trait Rational {
-    type Numeric;
-
-    fn is_divisible(&self, threshold: Option<Self::Numeric>) -> bool;
-=======
 /// Mimic the key features of a field.
 pub trait PseudoField:
     Sized + Add<Output = Self> + Div<Output = Self> + Mul<Output = Self> + Sub<Output = Self>
 {
     fn is_divisible(&self, threshold: Option<Self>) -> bool;
->>>>>>> 06d7a192
 }
 
 #[macro_export]
 macro_rules! impl_numeric {
     ($impl_type:ty) => {
-<<<<<<< HEAD
-        impl Rational for $impl_type {
-            type Numeric = $impl_type;
-            fn is_divisible(&self, tolerance: Option<Self::Numeric>) -> bool {
-                if *self == <$impl_type>::NAN || *self == <$impl_type>::MIN || *self == <$impl_type>::MAX {
-                    return false;
-                }
-=======
         impl PseudoField for $impl_type {
             fn is_divisible(&self, tolerance: Option<Self>) -> bool {
->>>>>>> 06d7a192
                 match tolerance {
                     Some(tol) => self.abs() >= tol,
                     None => self.abs() != 0.0,
@@ -42,29 +26,16 @@
 impl_numeric! { f64 }
 // TODO: add bigint dependency and implementation with feature flag
 
-<<<<<<< HEAD
-pub(crate) fn asset_bmk_ratio<N>(
-    asset_return: N,
-    benchmark_return: N,
-    excess_std: N,
-    threshold: Option<N>,
-) -> Result<N, RiskError>
-=======
 pub(crate) fn asset_bmk_ratio<Numeric>(
     asset_return: Numeric,
     benchmark_return: Numeric,
-    asset_std: Numeric,
+    excess_std: Numeric,
     threshold: Option<Numeric>,
 ) -> Result<Numeric, RiskError>
->>>>>>> 06d7a192
 where
     Numeric: PseudoField,
 {
-<<<<<<< HEAD
     if !(excess_std.is_divisible(threshold)) {
-=======
-    if !(asset_std.is_divisible(threshold)) {
->>>>>>> 06d7a192
         return Err(RiskError::ZeroDivision);
     }
     let ratio = (asset_return - benchmark_return) / excess_std;
